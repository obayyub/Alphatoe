--- conflicted
+++ resolved
@@ -2,11 +2,7 @@
  "cells": [
   {
    "cell_type": "code",
-<<<<<<< HEAD
-   "execution_count": 15,
-=======
    "execution_count": 1,
->>>>>>> 15270ad0
    "metadata": {},
    "outputs": [],
    "source": [
@@ -251,6 +247,18 @@
    "cell_type": "code",
    "execution_count": 29,
    "metadata": {},
+   "outputs": [],
+   "source": [
+    "train_labels_all = deepcopy(train_labels)\n",
+    "train_data_all = deepcopy(train_data)\n",
+    "test_data_all = deepcopy(test_data)\n",
+    "test_labels_all = deepcopy(test_labels)"
+   ]
+  },
+  {
+   "cell_type": "code",
+   "execution_count": 7,
+   "metadata": {},
    "outputs": [
     {
      "name": "stdout",
@@ -270,24 +278,11 @@
    "cell_type": "code",
    "execution_count": 21,
    "metadata": {},
-   "outputs": [],
-   "source": [
-    "train_labels_all = deepcopy(train_labels)\n",
-    "train_data_all = deepcopy(train_data)\n",
-    "test_data_all = deepcopy(test_data)\n",
-    "test_labels_all = deepcopy(test_labels)"
-   ]
-  },
-  {
-   "cell_type": "code",
-   "execution_count": 7,
-   "metadata": {},
    "outputs": [
     {
      "name": "stdout",
      "output_type": "stream",
      "text": [
-<<<<<<< HEAD
       "Moving model to device:  cuda\n"
      ]
     },
@@ -307,49 +302,6 @@
       "\u001b[0;31mKeyboardInterrupt\u001b[0m                         Traceback (most recent call last)",
       "\u001b[1;32m/home/obayyub/p/Tic-Tac-Transformer/model_clean.ipynb Cell 9\u001b[0m in \u001b[0;36m<module>\u001b[0;34m\u001b[0m\n\u001b[1;32m     <a href='vscode-notebook-cell:/home/obayyub/p/Tic-Tac-Transformer/model_clean.ipynb#X10sZmlsZQ%3D%3D?line=19'>20</a>\u001b[0m     test_logits \u001b[39m=\u001b[39m model(test_data)\n\u001b[1;32m     <a href='vscode-notebook-cell:/home/obayyub/p/Tic-Tac-Transformer/model_clean.ipynb#X10sZmlsZQ%3D%3D?line=20'>21</a>\u001b[0m     test_loss \u001b[39m=\u001b[39m loss_fn(test_logits, test_labels)\n\u001b[0;32m---> <a href='vscode-notebook-cell:/home/obayyub/p/Tic-Tac-Transformer/model_clean.ipynb#X10sZmlsZQ%3D%3D?line=21'>22</a>\u001b[0m     test_losses\u001b[39m.\u001b[39mappend(test_loss\u001b[39m.\u001b[39;49mitem())\n\u001b[1;32m     <a href='vscode-notebook-cell:/home/obayyub/p/Tic-Tac-Transformer/model_clean.ipynb#X10sZmlsZQ%3D%3D?line=23'>24</a>\u001b[0m \u001b[39mprint\u001b[39m(\u001b[39mf\u001b[39m\u001b[39m\"\u001b[39m\u001b[39mEpoch \u001b[39m\u001b[39m{\u001b[39;00mepoch\u001b[39m}\u001b[39;00m\u001b[39m | Train Loss: \u001b[39m\u001b[39m{\u001b[39;00mtrain_loss\u001b[39m.\u001b[39mitem()\u001b[39m}\u001b[39;00m\u001b[39m | Test Loss: \u001b[39m\u001b[39m{\u001b[39;00mtest_loss\u001b[39m.\u001b[39mitem()\u001b[39m}\u001b[39;00m\u001b[39m\"\u001b[39m)\n",
       "\u001b[0;31mKeyboardInterrupt\u001b[0m: "
-=======
-      "Moving model to device:  cuda\n",
-      "Epoch 0 | Train Loss: 2.2624928951263428 | Test Loss: 2.253465414047241\n",
-      "Epoch 1 | Train Loss: 2.161674737930298 | Test Loss: 2.1558046340942383\n",
-      "Epoch 2 | Train Loss: 2.0795483589172363 | Test Loss: 2.0743205547332764\n",
-      "Epoch 3 | Train Loss: 2.003098487854004 | Test Loss: 1.998780369758606\n",
-      "Epoch 4 | Train Loss: 1.936471939086914 | Test Loss: 1.9331440925598145\n",
-      "Epoch 5 | Train Loss: 1.8806408643722534 | Test Loss: 1.8782553672790527\n",
-      "Epoch 6 | Train Loss: 1.8336716890335083 | Test Loss: 1.832047462463379\n",
-      "Epoch 7 | Train Loss: 1.792486548423767 | Test Loss: 1.791472315788269\n",
-      "Epoch 8 | Train Loss: 1.7551296949386597 | Test Loss: 1.754622220993042\n",
-      "Epoch 9 | Train Loss: 1.720633625984192 | Test Loss: 1.7205488681793213\n",
-      "Epoch 10 | Train Loss: 1.6884976625442505 | Test Loss: 1.688795804977417\n",
-      "Epoch 11 | Train Loss: 1.6585962772369385 | Test Loss: 1.659194827079773\n",
-      "Epoch 12 | Train Loss: 1.6309725046157837 | Test Loss: 1.6318613290786743\n",
-      "Epoch 13 | Train Loss: 1.6058831214904785 | Test Loss: 1.6070888042449951\n",
-      "Epoch 14 | Train Loss: 1.5835187435150146 | Test Loss: 1.5850049257278442\n",
-      "Epoch 15 | Train Loss: 1.5638254880905151 | Test Loss: 1.5655184984207153\n",
-      "Epoch 16 | Train Loss: 1.5465424060821533 | Test Loss: 1.548437237739563\n",
-      "Epoch 17 | Train Loss: 1.5314371585845947 | Test Loss: 1.533514380455017\n",
-      "Epoch 18 | Train Loss: 1.5182727575302124 | Test Loss: 1.520465612411499\n",
-      "Epoch 19 | Train Loss: 1.5067453384399414 | Test Loss: 1.509006381034851\n",
-      "Epoch 20 | Train Loss: 1.4965897798538208 | Test Loss: 1.4989078044891357\n",
-      "Epoch 21 | Train Loss: 1.4875987768173218 | Test Loss: 1.489977240562439\n",
-      "Epoch 22 | Train Loss: 1.4796072244644165 | Test Loss: 1.4820430278778076\n",
-      "Epoch 23 | Train Loss: 1.4724888801574707 | Test Loss: 1.47495436668396\n",
-      "Epoch 24 | Train Loss: 1.466117024421692 | Test Loss: 1.4685956239700317\n",
-      "Epoch 25 | Train Loss: 1.4603533744812012 | Test Loss: 1.4628612995147705\n",
-      "Epoch 26 | Train Loss: 1.4551297426223755 | Test Loss: 1.4576656818389893\n",
-      "Epoch 27 | Train Loss: 1.4503803253173828 | Test Loss: 1.4529341459274292\n",
-      "Epoch 28 | Train Loss: 1.4460400342941284 | Test Loss: 1.4486138820648193\n",
-      "Epoch 29 | Train Loss: 1.4420760869979858 | Test Loss: 1.444643497467041\n",
-      "Epoch 30 | Train Loss: 1.4384121894836426 | Test Loss: 1.4409836530685425\n",
-      "Epoch 31 | Train Loss: 1.4350266456604004 | Test Loss: 1.4375981092453003\n",
-      "Epoch 32 | Train Loss: 1.4318846464157104 | Test Loss: 1.4344600439071655\n",
-      "Epoch 33 | Train Loss: 1.4289658069610596 | Test Loss: 1.431538701057434\n",
-      "Epoch 34 | Train Loss: 1.4262388944625854 | Test Loss: 1.428806185722351\n",
-      "Epoch 35 | Train Loss: 1.4236875772476196 | Test Loss: 1.4262516498565674\n",
-      "Epoch 36 | Train Loss: 1.4212881326675415 | Test Loss: 1.423854112625122\n",
-      "Epoch 37 | Train Loss: 1.419028639793396 | Test Loss: 1.421606183052063\n",
-      "Epoch 38 | Train Loss: 1.4169024229049683 | Test Loss: 1.419490933418274\n",
-      "Epoch 39 | Train Loss: 1.414887547492981 | Test Loss: 1.4174973964691162\n"
->>>>>>> 15270ad0
      ]
     }
    ],
@@ -472,11 +424,7 @@
   },
   {
    "cell_type": "code",
-<<<<<<< HEAD
-   "execution_count": null,
-=======
    "execution_count": 8,
->>>>>>> 15270ad0
    "metadata": {},
    "outputs": [
     {
@@ -12375,11 +12323,7 @@
   },
   {
    "cell_type": "code",
-<<<<<<< HEAD
-   "execution_count": null,
-=======
    "execution_count": 9,
->>>>>>> 15270ad0
    "metadata": {},
    "outputs": [],
    "source": [
@@ -12397,9 +12341,6 @@
   },
   {
    "cell_type": "code",
-<<<<<<< HEAD
-   "execution_count": null,
-=======
    "execution_count": 10,
    "metadata": {},
    "outputs": [],
@@ -12463,7 +12404,6 @@
   {
    "cell_type": "code",
    "execution_count": 11,
->>>>>>> 15270ad0
    "metadata": {},
    "outputs": [],
    "source": [
@@ -12515,11 +12455,7 @@
   },
   {
    "cell_type": "code",
-<<<<<<< HEAD
-   "execution_count": null,
-=======
    "execution_count": 24,
->>>>>>> 15270ad0
    "metadata": {},
    "outputs": [
     {
@@ -12536,11 +12472,7 @@
   },
   {
    "cell_type": "code",
-<<<<<<< HEAD
-   "execution_count": null,
-=======
    "execution_count": 25,
->>>>>>> 15270ad0
    "metadata": {},
    "outputs": [],
    "source": [
@@ -12555,11 +12487,7 @@
   },
   {
    "cell_type": "code",
-<<<<<<< HEAD
-   "execution_count": null,
-=======
    "execution_count": 26,
->>>>>>> 15270ad0
    "metadata": {},
    "outputs": [],
    "source": [
@@ -12586,11 +12514,7 @@
   },
   {
    "cell_type": "code",
-<<<<<<< HEAD
-   "execution_count": null,
-=======
    "execution_count": 28,
->>>>>>> 15270ad0
    "metadata": {},
    "outputs": [
     {
